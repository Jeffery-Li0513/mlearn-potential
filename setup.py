<<<<<<< HEAD
# coding: utf-8
# Copyright (c) Materials Virtual Lab
# Distributed under the terms of the BSD License.

from setuptools import setup
from setuptools import find_packages

setup(
    name='mlearn',
    version='0.0.1',
    description='Benchmark suite for machine learning interatomic '
                'potentials for materials science.',
    download_url='https://github.com/materialsvirtuallab/mlearn.git',
    license='BSD',
    install_requires=['numpy', 'pandas', 'pymatgen', 'scikit-learn'],
    package=find_packages(),
=======
from setuptools import setup
from setuptools import find_packages
from os.path import dirname, abspath, join
this_dir = abspath(dirname(__file__))

with open(join(this_dir, 'README.md'), encoding='utf-8') as f:
    long_description = f.read()

setup(
    name='mlearn',
    version='0.1.0',
    decription='https://github.com/materialsvirtuallab/mlearn.git',
    long_description=long_description,
    long_description_content_type='text/markdown',
    download_url='https://github.com/materialsvirtuallab/mlearn',
    license='BSD',
    install_requires=['numpy', "scikit-learn", 'pymatgen', 'monty', 
                      'pandas'],
    package=find_packages(),
    package_data={
        "mlearn": ["*.json", "*.md"]
    },
>>>>>>> d5582116
    classifiers=[
        "Programming Language :: Python :: 3",
        "Programming Language :: Python :: 3.5",
        "Programming Language :: Python :: 3.6",
        "Programming Language :: Python :: 3.7",
<<<<<<< HEAD
        "Development Status :: 4 - Beta",
=======
        "Development Status :: 1 - alpha",
>>>>>>> d5582116
        "Intended Audience :: Science/Research",
        "License :: OSI Approved :: MIT License",
        "Operating System :: OS Independent",
        "Topic :: Scientific/Engineering :: Information Analysis",
        "Topic :: Scientific/Engineering :: Physics",
        "Topic :: Scientific/Engineering :: Chemistry",
        "Topic :: Software Development :: Libraries :: Python Modules"
    ],
)<|MERGE_RESOLUTION|>--- conflicted
+++ resolved
@@ -1,21 +1,3 @@
-<<<<<<< HEAD
-# coding: utf-8
-# Copyright (c) Materials Virtual Lab
-# Distributed under the terms of the BSD License.
-
-from setuptools import setup
-from setuptools import find_packages
-
-setup(
-    name='mlearn',
-    version='0.0.1',
-    description='Benchmark suite for machine learning interatomic '
-                'potentials for materials science.',
-    download_url='https://github.com/materialsvirtuallab/mlearn.git',
-    license='BSD',
-    install_requires=['numpy', 'pandas', 'pymatgen', 'scikit-learn'],
-    package=find_packages(),
-=======
 from setuptools import setup
 from setuptools import find_packages
 from os.path import dirname, abspath, join
@@ -38,17 +20,12 @@
     package_data={
         "mlearn": ["*.json", "*.md"]
     },
->>>>>>> d5582116
     classifiers=[
         "Programming Language :: Python :: 3",
         "Programming Language :: Python :: 3.5",
         "Programming Language :: Python :: 3.6",
         "Programming Language :: Python :: 3.7",
-<<<<<<< HEAD
-        "Development Status :: 4 - Beta",
-=======
         "Development Status :: 1 - alpha",
->>>>>>> d5582116
         "Intended Audience :: Science/Research",
         "License :: OSI Approved :: MIT License",
         "Operating System :: OS Independent",
